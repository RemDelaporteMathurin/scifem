--- conflicted
+++ resolved
@@ -4,14 +4,9 @@
 from . import _scifem  # type: ignore
 
 
-<<<<<<< HEAD
-def create_real_functionspace(mesh: dolfinx.mesh.Mesh) -> dolfinx.fem.FunctionSpace:
-    ufl_e = basix.ufl.element("P", mesh.basix_cell(), 0, dtype=float, discontinuous=True)
-
-    if (dtype := mesh.geometry.x.dtype) == np.float64:
-        cppV = _scifem.create_real_functionspace_float64(mesh._cpp_object)
-=======
-def create_real_functionspace(mesh: dolfinx.mesh.Mesh, value_shape: tuple[int, ...]=()) -> dolfinx.fem.FunctionSpace:
+def create_real_functionspace(
+    mesh: dolfinx.mesh.Mesh, value_shape: tuple[int, ...] = ()
+) -> dolfinx.fem.FunctionSpace:
     """Create a real function space.
 
     Args:
@@ -25,14 +20,12 @@
 
     """
 
-    
-    ufl_e = basix.ufl.element("P", mesh.basix_cell(), 0, dtype=float, discontinuous=True,
-                              shape=value_shape)
-    
-    if (dtype:=mesh.geometry.x.dtype) == np.float64:
-    
+    ufl_e = basix.ufl.element(
+        "P", mesh.basix_cell(), 0, dtype=float, discontinuous=True, shape=value_shape
+    )
+
+    if (dtype := mesh.geometry.x.dtype) == np.float64:
         cppV = _scifem.create_real_functionspace_float64(mesh._cpp_object, value_shape)
->>>>>>> 9554c62f
     elif dtype == np.float32:
         cppV = _scifem.create_real_functionspace_float32(mesh._cpp_object, value_shape)
     else:
