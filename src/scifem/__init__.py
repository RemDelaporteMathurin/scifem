--- conflicted
+++ resolved
@@ -18,6 +18,7 @@
     "xdmf",
     "vertex_to_dofmap",
     "dof_to_vertexmap",
+    "create_entity_markers",
 ]
 
 
@@ -51,15 +52,6 @@
     return dolfinx.fem.FunctionSpace(mesh, ufl_e, cppV)
 
 
-<<<<<<< HEAD
-__all__ = [
-    "create_real_functionspace",
-    "assemble_scalar",
-    "PointSource",
-    "xdmf",
-    "create_entity_markers",
-]
-=======
 def vertex_to_dofmap(V: dolfinx.fem.FunctionSpace) -> npt.NDArray[np.int32]:
     """
     Create a map from the vertices (local to the process) to the correspondning degrees
@@ -93,5 +85,4 @@
     dof_to_vertex_map = np.full(num_dofs_local, -1, dtype=np.int32)
     v_to_d = _scifem.vertex_to_dofmap(V.mesh._cpp_object.topology, V.dofmap._cpp_object)
     dof_to_vertex_map[v_to_d] = np.arange(len(v_to_d), dtype=np.int32)
-    return dof_to_vertex_map
->>>>>>> 9406bc10
+    return dof_to_vertex_map