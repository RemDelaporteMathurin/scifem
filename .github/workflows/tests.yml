--- conflicted
+++ resolved
@@ -20,11 +20,7 @@
         run: python3 -m pip install .[test] --no-build-isolation
 
       - name: Run tests
-<<<<<<< HEAD
-        run: python3 -m pytest
-=======
         run: python3 -m pytest -v
 
       - name: Run tests in parallel
-        run: mpiexec -n 4 python3 -m pytest -v
->>>>>>> 9554c62f
+        run: mpiexec -n 4 python3 -m pytest -v