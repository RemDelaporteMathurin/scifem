# Scientific Computing Tools for Finite Element Methods
This package contains a collection of tools for scientific computing with a focus on finite element methods. The tools are written in Python and are intended to be used in conjunction with the [dolfinx](https://github.com/FEniCS/dolfinx).

Many users that are transitioning from legacy FEniCS to FEniCSx may find the transition difficult due to the lack of some functionalities in FEniCSx.
This package aims to provide some of the functionalities that are missing in FEniCSx.
The package is still in its early stages and many functionalities are still missing.

## Features
- Real-space implementation for usage in DOLFINx (>=v0.8.0)
<<<<<<< HEAD
- Save quadrature functions as point clouds
- Save any function that can tabulate dof coordinates as point clouds.

=======
- Point sources for usage in DOLFINx (>=v0.8.0)
  - Point sources in vector spaces are only supported on v0.9.0, post [DOLFINx PR 3429](https://github.com/FEniCS/dolfinx/pull/3429).
    For older versions, apply one point source in each sub space.
>>>>>>> 36b56770


## Installation

The package is partly written in C++ and relies on `dolfinx`. User are encouraged to install `scifem` in an environment where `dolfinx` is already installed.
The package can be installed using `pip`:

```bash
python3 -m pip install scifem --no-build-isolation
```

or from `git` with

```bash
python3 -m pip install --no-build-isolation git+https://github.com/scientificcomputing/scifem.git
```

## Having issues or want to contribute?

If you are having issues, feature request or would like to contribute, please let us know. You can do so by opening an issue on the [issue tracker](https://github.com/scientificcomputing/scifem/issues).<|MERGE_RESOLUTION|>--- conflicted
+++ resolved
@@ -7,15 +7,11 @@
 
 ## Features
 - Real-space implementation for usage in DOLFINx (>=v0.8.0)
-<<<<<<< HEAD
 - Save quadrature functions as point clouds
 - Save any function that can tabulate dof coordinates as point clouds.
-
-=======
 - Point sources for usage in DOLFINx (>=v0.8.0)
   - Point sources in vector spaces are only supported on v0.9.0, post [DOLFINx PR 3429](https://github.com/FEniCS/dolfinx/pull/3429).
     For older versions, apply one point source in each sub space.
->>>>>>> 36b56770
 
 
 ## Installation
