--- conflicted
+++ resolved
@@ -14,12 +14,8 @@
 - Point sources for usage in DOLFINx (>=v0.8.0)
   - Point sources in vector spaces are only supported on v0.9.0, post [DOLFINx PR 3429](https://github.com/FEniCS/dolfinx/pull/3429).
     For older versions, apply one point source in each sub space.
-<<<<<<< HEAD
 - Simplified wrapper to create MeshTags based on a list of tags and corresponding locator functions.
-
-=======
 - Maps between degrees of freedom and vertices: `vertex_to_dofmap` and `dof_to_vertex`
->>>>>>> 9406bc10
 
 ## Installation
 
