# Scientific Computing Tools for Finite Element Methods
This package contains a collection of tools for scientific computing with a focus on finite element methods. The tools are written in Python and are intended to be used in conjunction with the [dolfinx](https://github.com/FEniCS/dolfinx).

<<<<<<< HEAD
Many users that are transitioning from legacy FEniCS to FEniCSx may find the transition difficult due to the lack of some functionalities in FEniCSx. This package aims to provide some of the functionalities that are missing in FEniCSx. The package is still in its early stages and many functionalities are still missing.
=======
Many users that are transitioning from legacy FEniCS to FEniCSx may find the transition difficult due to the lack of some functionalities in FEniCSx.
This package aims to provide some of the functionalities that are missing in FEniCSx.
The package is still in its early stages and many functionalities are still missing. 

## Features
- Real-space implementation for usage in DOLFINx (>=v0.8.0)

>>>>>>> 9554c62f


## Installation

The package is partly written in C++ and relies on `dolfinx`. User are encouraged to install `scifem` in an environment where `dolfinx` is already installed.
The package can be installed using `pip`:

```bash
python3 -m pip install scifem --no-build-isolation
```

or from `git` with

```bash
python3 -m pip install --no-build-isolation git+https://github.com/scientificcomputing/scifem.git
```

## Having issues or want to contribute?

If you are having issues, feature request or would like to contribute, please let us know. You can do so by opening an issue on the [issue tracker](https://github.com/scientificcomputing/scifem/issues).


<|MERGE_RESOLUTION|>--- conflicted
+++ resolved
@@ -1,17 +1,13 @@
 # Scientific Computing Tools for Finite Element Methods
 This package contains a collection of tools for scientific computing with a focus on finite element methods. The tools are written in Python and are intended to be used in conjunction with the [dolfinx](https://github.com/FEniCS/dolfinx).
 
-<<<<<<< HEAD
-Many users that are transitioning from legacy FEniCS to FEniCSx may find the transition difficult due to the lack of some functionalities in FEniCSx. This package aims to provide some of the functionalities that are missing in FEniCSx. The package is still in its early stages and many functionalities are still missing.
-=======
 Many users that are transitioning from legacy FEniCS to FEniCSx may find the transition difficult due to the lack of some functionalities in FEniCSx.
 This package aims to provide some of the functionalities that are missing in FEniCSx.
-The package is still in its early stages and many functionalities are still missing. 
+The package is still in its early stages and many functionalities are still missing.
 
 ## Features
 - Real-space implementation for usage in DOLFINx (>=v0.8.0)
 
->>>>>>> 9554c62f
 
 
 ## Installation
@@ -31,6 +27,4 @@
 
 ## Having issues or want to contribute?
 
-If you are having issues, feature request or would like to contribute, please let us know. You can do so by opening an issue on the [issue tracker](https://github.com/scientificcomputing/scifem/issues).
-
-
+If you are having issues, feature request or would like to contribute, please let us know. You can do so by opening an issue on the [issue tracker](https://github.com/scientificcomputing/scifem/issues).